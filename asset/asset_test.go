package asset

import (
	"bytes"
	"crypto/sha256"
	"encoding/hex"
	"testing"

	"github.com/btcsuite/btcd/btcec/v2"
	"github.com/btcsuite/btcd/btcec/v2/schnorr"
	"github.com/btcsuite/btcd/txscript"
	"github.com/btcsuite/btcd/wire"
	"github.com/lightninglabs/taro/mssmt"
	"github.com/lightningnetwork/lnd/keychain"
	"github.com/stretchr/testify/require"
)

var (
	hashBytes1     = [32]byte{1, 1, 1, 1, 1, 1, 1, 1, 1, 1, 1, 1, 1, 1, 1, 1, 1, 1, 1, 1, 1, 1, 1, 1, 1, 1, 1, 1, 1, 1, 1, 1}
	hashBytes2     = [32]byte{2, 2, 2, 2, 2, 2, 2, 2, 2, 2, 2, 2, 2, 2, 2, 2, 2, 2, 2, 2, 2, 2, 2, 2, 2, 2, 2, 2, 2, 2, 2, 2}
	pubKeyBytes, _ = hex.DecodeString(
		"a0afeb165f0ec36880b68e0baabd9ad9c62fd1a69aa998bc30e9a346202e078f",
	)
	pubKey, _   = schnorr.ParsePubKey(pubKeyBytes)
	sigBytes, _ = hex.DecodeString(
		"e907831f80848d1069a5371b402410364bdf1c5f8307b0084c55f1ce2dca821525f66a4a85ea8b71e482a74f382d2ce5ebeee8fdb2172f477df4900d310536c0",
	)
	sig, _ = schnorr.ParseSignature(sigBytes)
)

func assertAssetEqual(t *testing.T, a, b *Asset) {
	t.Helper()

	require.Equal(t, a.Version, b.Version)
	require.Equal(t, a.Genesis, b.Genesis)
	require.Equal(t, a.Type, b.Type)
	require.Equal(t, a.Amount, b.Amount)
	require.Equal(t, a.LockTime, b.LockTime)
	require.Equal(t, a.RelativeLockTime, b.RelativeLockTime)
	require.Equal(t, len(a.PrevWitnesses), len(b.PrevWitnesses))
	for i := range a.PrevWitnesses {
		witA, witB := a.PrevWitnesses[i], b.PrevWitnesses[i]
		require.Equal(t, witA.PrevID, witB.PrevID)
		require.Equal(t, witA.TxWitness, witB.TxWitness)
		splitA, splitB := witA.SplitCommitment, witB.SplitCommitment
		if witA.SplitCommitment != nil && witB.SplitCommitment != nil {
			require.Equal(
				t, len(splitA.Proof.Nodes), len(splitB.Proof.Nodes),
			)
			for i := range splitA.Proof.Nodes {
				nodeA := splitA.Proof.Nodes[i]
				nodeB := splitB.Proof.Nodes[i]
				require.True(t, mssmt.IsEqualNode(nodeA, nodeB))
			}
			require.Equal(t, splitA.RootAsset, splitB.RootAsset)
		} else {
			require.Equal(t, splitA, splitB)
		}
	}
	require.Equal(t, a.SplitCommitmentRoot, b.SplitCommitmentRoot)
	require.Equal(t, a.ScriptVersion, b.ScriptVersion)
	require.Equal(t, a.ScriptKey, b.ScriptKey)
	require.Equal(t, a.FamilyKey, b.FamilyKey)
}

// TestFamilyKeyIsEqual tests that FamilyKey.IsEqual is correct.
func TestFamilyKeyIsEqual(t *testing.T) {
	t.Parallel()

	testKey := &FamilyKey{
		RawKey: keychain.KeyDescriptor{
			// Fill in some non-defaults.
			KeyLocator: keychain.KeyLocator{
				Family: keychain.KeyFamilyMultiSig,
				Index:  1,
			},
			PubKey: pubKey,
		},
		FamKey: *pubKey,
		Sig:    *sig,
	}

	pubKeyCopy := *pubKey

	tests := []struct {
		a, b  *FamilyKey
		equal bool
	}{
		{
			a:     nil,
			b:     nil,
			equal: true,
		},
		{
			a:     &FamilyKey{},
			b:     &FamilyKey{},
			equal: true,
		},
		{
			a:     nil,
			b:     &FamilyKey{},
			equal: false,
		},
		{
			a: testKey,
			b: &FamilyKey{
				FamKey: *pubKey,
			},
			equal: false,
		},
		{
			a: testKey,
			b: &FamilyKey{
				FamKey: testKey.FamKey,
				Sig:    testKey.Sig,
			},
			equal: false,
		},
		{
			a: testKey,
			b: &FamilyKey{
				RawKey: keychain.KeyDescriptor{
					KeyLocator: testKey.RawKey.KeyLocator,
					PubKey:     nil,
				},

				FamKey: testKey.FamKey,
				Sig:    testKey.Sig,
			},
			equal: false,
		},
		{
			a: testKey,
			b: &FamilyKey{
				RawKey: keychain.KeyDescriptor{
					PubKey: &pubKeyCopy,
				},

				FamKey: testKey.FamKey,
				Sig:    testKey.Sig,
			},
			equal: false,
		},
		{
			a: testKey,
			b: &FamilyKey{
				RawKey: keychain.KeyDescriptor{
					KeyLocator: testKey.RawKey.KeyLocator,
					PubKey:     &pubKeyCopy,
				},

				FamKey: testKey.FamKey,
				Sig:    testKey.Sig,
			},
			equal: true,
		},
		{
			a: &FamilyKey{
				FamKey: testKey.FamKey,
				Sig:    testKey.Sig,
			},
			b: &FamilyKey{
				FamKey: testKey.FamKey,
				Sig:    testKey.Sig,
			},
			equal: true,
		},
		{
			a: &FamilyKey{
				RawKey: keychain.KeyDescriptor{
					KeyLocator: testKey.RawKey.KeyLocator,
				},
				FamKey: testKey.FamKey,
				Sig:    testKey.Sig,
			},
			b: &FamilyKey{
				RawKey: keychain.KeyDescriptor{
					KeyLocator: testKey.RawKey.KeyLocator,
				},
				FamKey: testKey.FamKey,
				Sig:    testKey.Sig,
			},
			equal: true,
		},
	}

	for _, testCase := range tests {
		testCase := testCase
		require.Equal(t, testCase.equal, testCase.a.IsEqual(testCase.b))
		require.Equal(t, testCase.equal, testCase.b.IsEqual(testCase.a))
	}
}

// TestAssetEncoding asserts that we can properly encode and decode assets
// through their TLV serialization.
func TestAssetEncoding(t *testing.T) {
	t.Parallel()

	assertAssetEncoding := func(a *Asset) {
		t.Helper()

		assertAssetEqual(t, a, a.Copy())
		var buf bytes.Buffer
		require.NoError(t, a.Encode(&buf))
		var b Asset
		require.NoError(t, b.Decode(&buf))
		assertAssetEqual(t, a, &b)
	}

	split := &Asset{
		Version: 1,
		Genesis: Genesis{
			FirstPrevOut: wire.OutPoint{
				Hash:  hashBytes1,
				Index: 1,
			},
			Tag:         "asset",
			Metadata:    []byte{1, 2, 3},
			OutputIndex: 1,
			Type:        1,
		},
		Amount:           1,
		LockTime:         1337,
		RelativeLockTime: 6,
		PrevWitnesses: []Witness{{
			PrevID: &PrevID{
				OutPoint: wire.OutPoint{
					Hash:  hashBytes1,
					Index: 1,
				},
				ID:        hashBytes1,
				ScriptKey: *pubKey,
			},
			TxWitness:       nil,
			SplitCommitment: nil,
		}},
		SplitCommitmentRoot: nil,
		ScriptVersion:       1,
		ScriptKey: keychain.KeyDescriptor{
			PubKey: pubKey,
		},
		FamilyKey: &FamilyKey{
			FamKey: *pubKey,
			Sig:    *sig,
		},
	}
	root := &Asset{
		Version:          1,
		Genesis:          split.Genesis,
		Amount:           1,
		LockTime:         1337,
		RelativeLockTime: 6,
		PrevWitnesses: []Witness{{
			PrevID: &PrevID{
				OutPoint: wire.OutPoint{
					Hash:  hashBytes2,
					Index: 2,
				},
				ID:        hashBytes2,
				ScriptKey: *pubKey,
			},
			TxWitness:       wire.TxWitness{{2}, {2}},
			SplitCommitment: nil,
		}},
		SplitCommitmentRoot: mssmt.NewComputedNode(hashBytes1, 1337),
		ScriptVersion:       1,
		ScriptKey: keychain.KeyDescriptor{
			PubKey: pubKey,
		},
		FamilyKey: &FamilyKey{
			FamKey: *pubKey,
			Sig:    *sig,
		},
	}
	split.PrevWitnesses[0].SplitCommitment = &SplitCommitment{
		Proof:     *mssmt.NewProof(mssmt.EmptyTree[:mssmt.MaxTreeLevels]),
		RootAsset: *root,
	}
	assertAssetEncoding(split)

	assertAssetEncoding(&Asset{
		Version: 2,
		Genesis: Genesis{
			FirstPrevOut: wire.OutPoint{
				Hash:  hashBytes2,
				Index: 2,
			},
			Tag:         "asset",
			Metadata:    []byte{1, 2, 3},
			OutputIndex: 2,
			Type:        2,
		},
		Amount:           2,
		LockTime:         1337,
		RelativeLockTime: 6,
		PrevWitnesses: []Witness{{
			PrevID:          nil,
			TxWitness:       nil,
			SplitCommitment: nil,
		}, {
			PrevID:          &PrevID{},
			TxWitness:       nil,
			SplitCommitment: nil,
		}, {
			PrevID: &PrevID{
				OutPoint: wire.OutPoint{
					Hash:  hashBytes2,
					Index: 2,
				},
				ID:        hashBytes2,
				ScriptKey: *pubKey,
			},
			TxWitness:       wire.TxWitness{{2}, {2}},
			SplitCommitment: nil,
		}},
		SplitCommitmentRoot: nil,
		ScriptVersion:       2,
		ScriptKey: keychain.KeyDescriptor{
			PubKey: pubKey,
		},
		FamilyKey: nil,
	})
}

<<<<<<< HEAD
func FuzzAssetDecode(f *testing.F) {
	f.Fuzz(func(t *testing.T, data []byte) {
		r := bytes.NewReader(data)
		a := &Asset{}
		if err := a.Decode(r); err != nil {
			return
		}
	})
=======
// TestAssetType asserts that the number of issued assets is set according to
// the genesis type when creating a new asset.
func TestAssetType(t *testing.T) {
	t.Parallel()

	normalGen := Genesis{
		FirstPrevOut: wire.OutPoint{
			Hash:  hashBytes1,
			Index: 1,
		},
		Tag:         "normal asset",
		Metadata:    []byte{1, 2, 3},
		OutputIndex: 1,
		Type:        Normal,
	}
	collectibleGen := Genesis{
		FirstPrevOut: wire.OutPoint{
			Hash:  hashBytes1,
			Index: 1,
		},
		Tag:         "collectible asset",
		Metadata:    []byte{1, 2, 3},
		OutputIndex: 2,
		Type:        Collectible,
	}
	desc := keychain.KeyDescriptor{
		PubKey: pubKey,
	}

	normal, err := New(normalGen, 741, 0, 0, desc, nil)
	require.NoError(t, err)
	require.EqualValues(t, 741, normal.Amount)

	_, err = New(collectibleGen, 741, 0, 0, desc, nil)
	require.Error(t, err)
	require.Contains(t, err.Error(), "amount must be 1 for asset")

	collectible, err := New(collectibleGen, 1, 0, 0, desc, nil)
	require.NoError(t, err)
	require.EqualValues(t, 1, collectible.Amount)
}

// TestAssetID makes sure that the asset ID is derived correctly.
func TestAssetID(t *testing.T) {
	t.Parallel()

	g := Genesis{
		FirstPrevOut: wire.OutPoint{
			Hash:  hashBytes1,
			Index: 99,
		},
		Tag:         "collectible asset 1",
		Metadata:    []byte{1, 2, 3},
		OutputIndex: 21,
		Type:        Collectible,
	}
	tagHash := sha256.Sum256([]byte(g.Tag))
	metadataHash := sha256.Sum256(g.Metadata)

	h := sha256.New()
	_ = wire.WriteOutPoint(h, 0, 0, &g.FirstPrevOut)
	_, _ = h.Write(tagHash[:])
	_, _ = h.Write(metadataHash[:])
	_, _ = h.Write([]byte{0, 0, 0, 21, 1})
	result := h.Sum(nil)

	id := g.ID()
	require.Equal(t, result, id[:])

	// Make sure we get a different asset ID even if everything is the same
	// except for the type.
	normalWithDifferentType := Genesis{
		FirstPrevOut: wire.OutPoint{
			Hash:  hashBytes1,
			Index: 99,
		},
		Tag:         "collectible asset 1",
		Metadata:    []byte{1, 2, 3},
		OutputIndex: 21,
		Type:        Normal,
	}
	differentID := normalWithDifferentType.ID()
	require.NotEqual(t, id[:], differentID[:])
}

// TestAssetFamilyKey tests that the asset key family is derived correctly.
func TestAssetFamilyKey(t *testing.T) {
	t.Parallel()

	privKey, err := btcec.NewPrivateKey()
	require.NoError(t, err)
	privKeyCopy := btcec.PrivKeyFromScalar(&privKey.Key)
	genSigner := NewRawKeyGenesisSigner(privKeyCopy)
	fakeKeyDesc := keychain.KeyDescriptor{
		PubKey: privKeyCopy.PubKey(),
	}

	g := Genesis{
		FirstPrevOut: wire.OutPoint{
			Hash:  hashBytes1,
			Index: 99,
		},
		Tag:         "normal asset 1",
		Metadata:    []byte{1, 2, 3},
		OutputIndex: 21,
		Type:        Collectible,
	}

	var famBytes bytes.Buffer
	_ = wire.WriteOutPoint(&famBytes, 0, 0, &g.FirstPrevOut)
	_, _ = famBytes.Write([]byte{0, 0, 0, 21, 1})

	tweakedKey := txscript.TweakTaprootPrivKey(privKey, famBytes.Bytes())

	// TweakTaprootPrivKey modifies the private key that is passed in! We
	// need to provide a copy to arrive at the same result.
	keyFam, err := DeriveFamilyKey(genSigner, fakeKeyDesc, g)
	require.NoError(t, err)

	require.Equal(
		t, schnorr.SerializePubKey(tweakedKey.PubKey()),
		schnorr.SerializePubKey(&keyFam.FamKey),
	)
>>>>>>> e285e2e9
}<|MERGE_RESOLUTION|>--- conflicted
+++ resolved
@@ -322,7 +322,132 @@
 	})
 }
 
-<<<<<<< HEAD
+// TestAssetType asserts that the number of issued assets is set according to
+// the genesis type when creating a new asset.
+func TestAssetType(t *testing.T) {
+	t.Parallel()
+
+	normalGen := Genesis{
+		FirstPrevOut: wire.OutPoint{
+			Hash:  hashBytes1,
+			Index: 1,
+		},
+		Tag:         "normal asset",
+		Metadata:    []byte{1, 2, 3},
+		OutputIndex: 1,
+		Type:        Normal,
+	}
+	collectibleGen := Genesis{
+		FirstPrevOut: wire.OutPoint{
+			Hash:  hashBytes1,
+			Index: 1,
+		},
+		Tag:         "collectible asset",
+		Metadata:    []byte{1, 2, 3},
+		OutputIndex: 2,
+		Type:        Collectible,
+	}
+	desc := keychain.KeyDescriptor{
+		PubKey: pubKey,
+	}
+
+	normal, err := New(normalGen, 741, 0, 0, desc, nil)
+	require.NoError(t, err)
+	require.EqualValues(t, 741, normal.Amount)
+
+	_, err = New(collectibleGen, 741, 0, 0, desc, nil)
+	require.Error(t, err)
+	require.Contains(t, err.Error(), "amount must be 1 for asset")
+
+	collectible, err := New(collectibleGen, 1, 0, 0, desc, nil)
+	require.NoError(t, err)
+	require.EqualValues(t, 1, collectible.Amount)
+}
+
+// TestAssetID makes sure that the asset ID is derived correctly.
+func TestAssetID(t *testing.T) {
+	t.Parallel()
+
+	g := Genesis{
+		FirstPrevOut: wire.OutPoint{
+			Hash:  hashBytes1,
+			Index: 99,
+		},
+		Tag:         "collectible asset 1",
+		Metadata:    []byte{1, 2, 3},
+		OutputIndex: 21,
+		Type:        Collectible,
+	}
+	tagHash := sha256.Sum256([]byte(g.Tag))
+	metadataHash := sha256.Sum256(g.Metadata)
+
+	h := sha256.New()
+	_ = wire.WriteOutPoint(h, 0, 0, &g.FirstPrevOut)
+	_, _ = h.Write(tagHash[:])
+	_, _ = h.Write(metadataHash[:])
+	_, _ = h.Write([]byte{0, 0, 0, 21, 1})
+	result := h.Sum(nil)
+
+	id := g.ID()
+	require.Equal(t, result, id[:])
+
+	// Make sure we get a different asset ID even if everything is the same
+	// except for the type.
+	normalWithDifferentType := Genesis{
+		FirstPrevOut: wire.OutPoint{
+			Hash:  hashBytes1,
+			Index: 99,
+		},
+		Tag:         "collectible asset 1",
+		Metadata:    []byte{1, 2, 3},
+		OutputIndex: 21,
+		Type:        Normal,
+	}
+	differentID := normalWithDifferentType.ID()
+	require.NotEqual(t, id[:], differentID[:])
+}
+
+// TestAssetFamilyKey tests that the asset key family is derived correctly.
+func TestAssetFamilyKey(t *testing.T) {
+	t.Parallel()
+
+	privKey, err := btcec.NewPrivateKey()
+	require.NoError(t, err)
+	privKeyCopy := btcec.PrivKeyFromScalar(&privKey.Key)
+	genSigner := NewRawKeyGenesisSigner(privKeyCopy)
+	fakeKeyDesc := keychain.KeyDescriptor{
+		PubKey: privKeyCopy.PubKey(),
+	}
+
+	g := Genesis{
+		FirstPrevOut: wire.OutPoint{
+			Hash:  hashBytes1,
+			Index: 99,
+		},
+		Tag:         "normal asset 1",
+		Metadata:    []byte{1, 2, 3},
+		OutputIndex: 21,
+		Type:        Collectible,
+	}
+
+	var famBytes bytes.Buffer
+	_ = wire.WriteOutPoint(&famBytes, 0, 0, &g.FirstPrevOut)
+	_, _ = famBytes.Write([]byte{0, 0, 0, 21, 1})
+
+	tweakedKey := txscript.TweakTaprootPrivKey(privKey, famBytes.Bytes())
+
+	// TweakTaprootPrivKey modifies the private key that is passed in! We
+	// need to provide a copy to arrive at the same result.
+	keyFam, err := DeriveFamilyKey(genSigner, fakeKeyDesc, g)
+	require.NoError(t, err)
+
+	require.Equal(
+		t, schnorr.SerializePubKey(tweakedKey.PubKey()),
+		schnorr.SerializePubKey(&keyFam.FamKey),
+	)
+}
+
+
 func FuzzAssetDecode(f *testing.F) {
 	f.Fuzz(func(t *testing.T, data []byte) {
 		r := bytes.NewReader(data)
@@ -330,130 +455,4 @@
 		if err := a.Decode(r); err != nil {
 			return
 		}
-	})
-=======
-// TestAssetType asserts that the number of issued assets is set according to
-// the genesis type when creating a new asset.
-func TestAssetType(t *testing.T) {
-	t.Parallel()
-
-	normalGen := Genesis{
-		FirstPrevOut: wire.OutPoint{
-			Hash:  hashBytes1,
-			Index: 1,
-		},
-		Tag:         "normal asset",
-		Metadata:    []byte{1, 2, 3},
-		OutputIndex: 1,
-		Type:        Normal,
-	}
-	collectibleGen := Genesis{
-		FirstPrevOut: wire.OutPoint{
-			Hash:  hashBytes1,
-			Index: 1,
-		},
-		Tag:         "collectible asset",
-		Metadata:    []byte{1, 2, 3},
-		OutputIndex: 2,
-		Type:        Collectible,
-	}
-	desc := keychain.KeyDescriptor{
-		PubKey: pubKey,
-	}
-
-	normal, err := New(normalGen, 741, 0, 0, desc, nil)
-	require.NoError(t, err)
-	require.EqualValues(t, 741, normal.Amount)
-
-	_, err = New(collectibleGen, 741, 0, 0, desc, nil)
-	require.Error(t, err)
-	require.Contains(t, err.Error(), "amount must be 1 for asset")
-
-	collectible, err := New(collectibleGen, 1, 0, 0, desc, nil)
-	require.NoError(t, err)
-	require.EqualValues(t, 1, collectible.Amount)
-}
-
-// TestAssetID makes sure that the asset ID is derived correctly.
-func TestAssetID(t *testing.T) {
-	t.Parallel()
-
-	g := Genesis{
-		FirstPrevOut: wire.OutPoint{
-			Hash:  hashBytes1,
-			Index: 99,
-		},
-		Tag:         "collectible asset 1",
-		Metadata:    []byte{1, 2, 3},
-		OutputIndex: 21,
-		Type:        Collectible,
-	}
-	tagHash := sha256.Sum256([]byte(g.Tag))
-	metadataHash := sha256.Sum256(g.Metadata)
-
-	h := sha256.New()
-	_ = wire.WriteOutPoint(h, 0, 0, &g.FirstPrevOut)
-	_, _ = h.Write(tagHash[:])
-	_, _ = h.Write(metadataHash[:])
-	_, _ = h.Write([]byte{0, 0, 0, 21, 1})
-	result := h.Sum(nil)
-
-	id := g.ID()
-	require.Equal(t, result, id[:])
-
-	// Make sure we get a different asset ID even if everything is the same
-	// except for the type.
-	normalWithDifferentType := Genesis{
-		FirstPrevOut: wire.OutPoint{
-			Hash:  hashBytes1,
-			Index: 99,
-		},
-		Tag:         "collectible asset 1",
-		Metadata:    []byte{1, 2, 3},
-		OutputIndex: 21,
-		Type:        Normal,
-	}
-	differentID := normalWithDifferentType.ID()
-	require.NotEqual(t, id[:], differentID[:])
-}
-
-// TestAssetFamilyKey tests that the asset key family is derived correctly.
-func TestAssetFamilyKey(t *testing.T) {
-	t.Parallel()
-
-	privKey, err := btcec.NewPrivateKey()
-	require.NoError(t, err)
-	privKeyCopy := btcec.PrivKeyFromScalar(&privKey.Key)
-	genSigner := NewRawKeyGenesisSigner(privKeyCopy)
-	fakeKeyDesc := keychain.KeyDescriptor{
-		PubKey: privKeyCopy.PubKey(),
-	}
-
-	g := Genesis{
-		FirstPrevOut: wire.OutPoint{
-			Hash:  hashBytes1,
-			Index: 99,
-		},
-		Tag:         "normal asset 1",
-		Metadata:    []byte{1, 2, 3},
-		OutputIndex: 21,
-		Type:        Collectible,
-	}
-
-	var famBytes bytes.Buffer
-	_ = wire.WriteOutPoint(&famBytes, 0, 0, &g.FirstPrevOut)
-	_, _ = famBytes.Write([]byte{0, 0, 0, 21, 1})
-
-	tweakedKey := txscript.TweakTaprootPrivKey(privKey, famBytes.Bytes())
-
-	// TweakTaprootPrivKey modifies the private key that is passed in! We
-	// need to provide a copy to arrive at the same result.
-	keyFam, err := DeriveFamilyKey(genSigner, fakeKeyDesc, g)
-	require.NoError(t, err)
-
-	require.Equal(
-		t, schnorr.SerializePubKey(tweakedKey.PubKey()),
-		schnorr.SerializePubKey(&keyFam.FamKey),
-	)
->>>>>>> e285e2e9
-}+	})